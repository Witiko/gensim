--- conflicted
+++ resolved
@@ -141,9 +141,6 @@
                 negative_idfs.append(word)
         self.average_idf = float(idf_sum) / len(self.idf)
 
-<<<<<<< HEAD
-        eps = self.epsilon * self.average_idf
-=======
         if self.average_idf < 0:
             logger.warning(
                 'Average inverse document frequency is less than zero. Your corpus of {} documents'
@@ -151,8 +148,7 @@
                 ' unintuitive results.'.format(self.corpus_size)
             )
 
-        eps = EPSILON * self.average_idf
->>>>>>> f022028f
+        eps = self.epsilon * self.average_idf
         for word in negative_idfs:
             self.idf[word] = eps
 
