--- conflicted
+++ resolved
@@ -110,11 +110,7 @@
 
         """
         self.train_data = train_data
-<<<<<<< HEAD
-        self.wv = PoincareKeyedVectors()
-=======
-        self.kv = KeyedVectors()
->>>>>>> b7212ff5
+        self.kv = PoincareKeyedVectors()
         self.size = size
         self.train_alpha = alpha  # Learning rate for training
         self.burn_in_alpha = burn_in_alpha  # Learning rate for burn-in
@@ -277,11 +273,6 @@
 
         vector_u = matrix[0]
         vectors_v = matrix[1:]
-<<<<<<< HEAD
-        all_distances = PoincareKeyedVectors.poincare_dists(vector_u, vectors_v)
-        exp_negative_distances = np.exp(-all_distances)
-        return -np.log(exp_negative_distances[0] / (exp_negative_distances.sum()))
-=======
         euclidean_dists = grad_np.linalg.norm(vector_u - vectors_v, axis=1)
         norm = grad_np.linalg.norm(vector_u)
         all_norms = grad_np.linalg.norm(vectors_v, axis=1)
@@ -292,7 +283,6 @@
         )
         exp_negative_distances = grad_np.exp(-poincare_dists)
         return -grad_np.log(exp_negative_distances[0] / (exp_negative_distances.sum()))
->>>>>>> b7212ff5
 
     @staticmethod
     def _clip_vectors(vectors, epsilon):
