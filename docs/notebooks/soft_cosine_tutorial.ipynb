--- conflicted
+++ resolved
@@ -30,11 +30,7 @@
     ">\n",
     "\n",
     "## Running this notebook\n",
-<<<<<<< HEAD
-    "You can download this [Jupyter notebook](http://jupyter.org/), and run it on your own computer, provided you have installed the `gensim`, `jupyter`, `sklearn`, `pyemd`, `wmd`, and `wget` Python packages.\n",
-=======
     "You can download this [Jupyter notebook](http://jupyter.org/), and run it on your own computer, provided you have installed the `gensim`, `jupyter`, `sklearn`, `pyemd`, and `wmd` Python packages.\n",
->>>>>>> 3ca0f8c1
     "\n",
     "The notebook was run on an Ubuntu machine with an Intel core i7-6700HQ CPU 3.10GHz (4 cores) and 16 GB memory. Assuming all resources required by the notebook have already been downloaded, running the entire notebook on this machine takes about 30 minutes."
    ]
@@ -57,15 +53,9 @@
     "## Part 1: Computing the Soft Cosine Measure\n",
     "\n",
     "To use SCM, we need some word embeddings first of all. You could train a [word2vec][] (see tutorial [here](http://rare-technologies.com/word2vec-tutorial/)) model on some corpus, but we will use pre-trained word2vec embeddings.\n",
-<<<<<<< HEAD
     "\n",
     "[word2vec]: https://radimrehurek.com/gensim/models/word2vec.html\n",
     "\n",
-=======
-    "\n",
-    "[word2vec]: https://radimrehurek.com/gensim/models/word2vec.html\n",
-    "\n",
->>>>>>> 3ca0f8c1
     "Let's create some sentences to compare."
    ]
   },
@@ -150,38 +140,23 @@
      "name": "stderr",
      "output_type": "stream",
      "text": [
-<<<<<<< HEAD
-      "2018-02-05 10:49:29,393 : INFO : constructed a term similarity matrix with 91.735537 % nonzero elements\n"
-=======
       "2018-02-06 16:14:29,104 : INFO : constructed a term similarity matrix with 91.735537 % nonzero elements\n"
->>>>>>> 3ca0f8c1
      ]
     },
     {
      "name": "stdout",
      "output_type": "stream",
      "text": [
-<<<<<<< HEAD
-      "CPU times: user 1min 39s, sys: 3.06 s, total: 1min 42s\n",
-      "Wall time: 1min 47s\n"
-=======
       "CPU times: user 21.2 s, sys: 224 ms, total: 21.4 s\n",
       "Wall time: 21.8 s\n"
->>>>>>> 3ca0f8c1
      ]
     }
    ],
    "source": [
     "%%time\n",
-<<<<<<< HEAD
-    "import gensim.downloader\n",
-    "\n",
-    "w2v_model = gensim.downloader.load(\"word2vec-google-news-300\")\n",
-=======
     "import gensim.downloader as api\n",
     "\n",
     "w2v_model = api.load(\"glove-wiki-gigaword-50\")\n",
->>>>>>> 3ca0f8c1
     "similarity_matrix = w2v_model.similarity_matrix(dictionary)"
    ]
   },
@@ -273,16 +248,6 @@
     "%%time\n",
     "from itertools import chain\n",
     "import json\n",
-<<<<<<< HEAD
-    "import gzip\n",
-    "from re import sub\n",
-    "from os.path import isfile\n",
-    "\n",
-    "from gensim.utils import simple_preprocess\n",
-    "from nltk.corpus import stopwords\n",
-    "from nltk import download\n",
-    "import wget\n",
-=======
     "from re import sub\n",
     "from os.path import isfile\n",
     "\n",
@@ -291,7 +256,6 @@
     "from nltk.corpus import stopwords\n",
     "from nltk import download\n",
     "\n",
->>>>>>> 3ca0f8c1
     "\n",
     "download(\"stopwords\")  # Download stopwords list.\n",
     "stopwords = set(stopwords.words(\"english\"))\n",
@@ -303,23 +267,11 @@
     "    doc = sub(r'http[s]?://(?:[a-zA-Z]|[0-9]|[$-_@.&+]|[!*\\(\\),]|(?:%[0-9a-fA-F][0-9a-fA-F]))+', \" url_token \", doc)\n",
     "    return [token for token in simple_preprocess(doc, min_len=0, max_len=float(\"inf\")) if token not in stopwords]\n",
     "\n",
-<<<<<<< HEAD
-    "if not isfile(\"semeval-2016_2017-task3-subtaskA-unannotated-english.json.gz\"): # TODO: Replace with a gensim-data call.\n",
-    "    wget.download(\"https://github.com/Witiko/semeval-2016_2017-task3-subtaskA-unannotated-english/releases/download/2018-01-29/semeval-2016_2017-task3-subtaskA-unannotated-english.json.gz\")\n",
-    "with gzip.open(\"semeval-2016_2017-task3-subtaskA-unannotated-english.json.gz\", \"rt\") as json_file:\n",
-    "    json_data = json.loads(json_file.read())\n",
-    "    corpus = list(chain(*[\n",
-    "        chain(\n",
-    "            [preprocess(thread[\"RelQuestion\"][\"RelQSubject\"]), preprocess(thread[\"RelQuestion\"][\"RelQBody\"])],\n",
-    "            [preprocess(relcomment[\"RelCText\"]) for relcomment in thread[\"RelComments\"]])\n",
-    "        for thread in json_data]))\n",
-=======
     "corpus = list(chain(*[\n",
     "    chain(\n",
     "        [preprocess(thread[\"RelQuestion\"][\"RelQSubject\"]), preprocess(thread[\"RelQuestion\"][\"RelQBody\"])],\n",
     "        [preprocess(relcomment[\"RelCText\"]) for relcomment in thread[\"RelComments\"]])\n",
     "    for thread in api.load(\"semeval-2016-2017-task3-subtaskA-unannotated\")]))\n",
->>>>>>> 3ca0f8c1
     "\n",
     "print(\"Number of documents: %d\" % len(documents))"
    ]
@@ -380,10 +332,7 @@
    "cell_type": "markdown",
    "metadata": {},
    "source": [
-<<<<<<< HEAD
-=======
     "### Evaluation\n",
->>>>>>> 3ca0f8c1
     "Next, we will load the validation and test datasets that were used by the SemEval 2016 and 2017 contestants. The datasets contain 208 original questions posted by the forum members. For each question, there is a list of 10 threads with a human annotation denoting whether or not the thread is relevant to the original question. Our task will be to order the threads so that relevant threads rank above irrelevant threads."
    ]
   },
@@ -393,15 +342,7 @@
    "metadata": {},
    "outputs": [],
    "source": [
-<<<<<<< HEAD
-    "# TODO: Replace with a gensim-data call.\n",
-    "if not isfile(\"semeval-2016_2017-task3-subtaskB-english.json.gz\"):\n",
-    "    wget.download(\"https://github.com/Witiko/semeval-2016_2017-task3-subtaskB-english/releases/download/2018-01-29/semeval-2016_2017-task3-subtaskB-english.json.gz\")\n",
-    "with gzip.open(\"semeval-2016_2017-task3-subtaskB-english.json.gz\", \"rt\") as json_file:\n",
-    "    datasets = json.loads(json_file.read())"
-=======
     "datasets = api.load(\"semeval-2016-2017-task3-subtaskBC\")"
->>>>>>> 3ca0f8c1
    ]
   },
   {
@@ -481,11 +422,7 @@
     "        for new_index, dict_index in enumerate(indices)\n",
     "        if dict_index in document] for document in documents]\n",
     "    embeddings = np.array([w2v_model.wv[word] for word in words], dtype=np.float32)\n",
-<<<<<<< HEAD
-    "    nbow = dict(((index, (None, *zip(*document))) for index, document in enumerate(documents)))\n",
-=======
     "    nbow = dict(((index, list(chain([None], zip(*document)))) for index, document in enumerate(documents)))\n",
->>>>>>> 3ca0f8c1
     "    nbow[\"query\"] = (None, *zip(*query))\n",
     "    distances = WMD(embeddings, nbow, vocabulary_min=1).nearest_neighbors(\"query\")\n",
     "    similarities = [-distance for _, distance in sorted(distances)]\n",
